import csv
from datetime import datetime
import pickle
from random import random
import shutil
from subprocess import call
from celery.task import task
import os
from django.conf import settings
from django.contrib.auth.models import User
from django.shortcuts import get_object_or_404
from django.db import transaction
import reversion
from accounts.utils import get_robot_user
from annotations.models import Label, Annotation
from images import task_helpers
from images.models import Point, Image, Source, Robot

# Revision objects will not be saved during Celery tasks unless
# the Celery worker hooks up Reversion's signal handlers.
# To do this, import admin modules so that
# the admin registration statements are run.
from django.contrib import admin
admin.autodiscover()


join_project_root = lambda *p: os.path.join(settings.PROJECT_ROOT, *p)
join_processing_root = lambda *p: os.path.join(settings.PROCESSING_ROOT, *p)

PREPROCESS_ERROR_LOG = join_processing_root("errorlogs/preprocess_error.txt")
FEATURE_ERROR_LOG = join_processing_root("errorlogs/features_error.txt")
CLASSIFY_ERROR_LOG = join_processing_root("errorlogs/classify_error.txt")

ORIGINALIMAGES_DIR = join_project_root("media/")
PREPROCESS_DIR = join_processing_root("images/preprocess/")
FEATURES_DIR = join_processing_root("images/features/")
CLASSIFY_DIR = join_processing_root("images/classify/")
MODEL_DIR = join_processing_root("images/models/")

PREPROCESS_PARAM_FILE = join_processing_root("images/preprocess/preProcessParameters.mat")
FEATURE_PARAM_FILE = join_processing_root("images/features/featureExtractionParameters.mat")


#Tasks that get processed by Celery
#Possible future problems include that each task relies on it being the same day to continue processing an image,
#a solution would be to store the date that you preprocess the iamge and then update it if you run a newer version of
#the algorithm against it

@task()
def dummyTask():
    print("This is a dummy task console output")
    return 1

@task()
@transaction.commit_on_success()
def PreprocessImages(image_id):
    image = Image.objects.get(pk=image_id)

    # check if already preprocessed
    if image.status.preprocessed:
        print 'Image {} is already preprocessed'.format(image.id)
        return 1

    # TODO: use the cm height when calling the Matlab function.
    if not (image.metadata.height_in_cm or image.source.image_height_in_cm):
        print "Can't get a cm height for image {}. Can not preprocess".format(image.id)
        return

	#creates height file 
    heightFile = PREPROCESS_DIR + str(image.id) + "_height.txt"
    file = open(heightFile, 'w')
    file.write(image.height_cm + "\n");
    file.close()

    print 'Start pre-processing image id {}'.format(image.id)

    # set the process_date to todays date
    image.process_date = datetime.now()
    image.save()

    #matlab will output image.id_YearMonthDay.mat file
    preprocessedImageFile = PREPROCESS_DIR + str(image.id) + "_" + image.get_process_date_short_str() + ".mat"

<<<<<<< HEAD
    matlabCallString = '/usr/bin/matlab/bin/matlab -nosplash -nodesktop -nojvm -r "cd /home/beijbom/e/Code/MATLAB; startup; warning off; coralnet_preprocessImage(\'' + ORIGINALIMAGES_DIR + str(image.original_file) + '\', \'' + preprocessedImageFile + '\', \'' + PREPROCESS_PARAM_FILE + '\', \'' + heightFile + '\', \'' + PREPROCESS_ERROR_LOG + '\'); exit;"'

    #call coralnet_preprocessImage(matlab script) to process a single image
    os.system(matlabCallString);
=======
    task_helpers.coralnet_preprocessImage(
        imageFile=ORIGINALIMAGES_DIR + str(image.original_file),
        preprocessedImageFile=preprocessedImageFile,
        preprocessParameterFile=PREPROCESS_PARAM_FILE,
        errorLogfile=PREPROCESS_ERROR_LOG,
    )
>>>>>>> 7aedb43a

    #error occurred in matlab
    if os.path.isfile(PREPROCESS_ERROR_LOG):
        print("Sorry error detected in preprocessing this image, halting!")
    #everything went okay with matlab
    else:
        image.status.preprocessed = True
        image.status.save()
        print 'Finished pre-processing image id {}'.format(image.id)

@task()
def MakeFeatures(image_id):
    image = Image.objects.get(pk=image_id)
    
    #if error had occurred in preprocess, don't let them go further
    if os.path.isfile(PREPROCESS_ERROR_LOG):
        print("Sorry error detected in preprocessing, halting feature extraction!")
        return
    if not image.status.preprocessed:
        print 'Image id {} is not preprocessed. Can not make features'.format(image.id)
        return
    if not image.status.hasRandomPoints:
        print 'Image id {} doesnt have random points. Can not make features'.format(image.id)
        return
    if image.status.featuresExtracted:
        print 'Features already extracted for image id {}'.format(image.id)
        return
 
    print 'Start feature extraction for  image id {}'.format(image.id)

    #builds args for matlab script
    preprocessedImageFile = PREPROCESS_DIR + str(image.id) + "_" + image.get_process_date_short_str() + ".mat"
    featureFile = FEATURES_DIR + str(image.id) + "_" + image.get_process_date_short_str() + ".dat"
    #creates rowColFile
    rowColFile = FEATURES_DIR + str(image.id) + "_rowCol.txt"
    file = open(rowColFile, 'w')
    points = Point.objects.filter(image=image)
    for point in points:
        #points get stored in the file in this format, one of these per line: row,column\n
        file.write(str(point.row) + "," + str(point.column) + "\n")
    file.close()

    task_helpers.coralnet_makeFeatures(
        preprocessedImageFile=preprocessedImageFile,
        featureFile=featureFile,
        rowColFile=rowColFile,
        featureExtractionParameterFile=FEATURE_PARAM_FILE,
        errorLogfile=FEATURE_ERROR_LOG,
    )

    if os.path.isfile(FEATURE_ERROR_LOG):
        print("Sorry error detected in feature extraction!")
    else:
        image.status.featuresExtracted = True;
        image.status.save()
        print 'Finished feature extraction for image id {}'.format(image.id)
        
@task()
@transaction.commit_on_success()
@reversion.create_revision()
def Classify(image_id):
    image = Image.objects.get(pk=image_id)

    #if error occurred in feature extraction, don't let them go further
    if os.path.isfile(FEATURE_ERROR_LOG):
        print("Sorry error detected in feature extraction, halting classification!")
        return

    # make sure that the previous step is complete
    if not image.status.featuresExtracted:
        print 'Features not extracted for image id {}, can not proceed'.format(image.id)
        return

    # Get all robots for this source
    allRobots = Robot.objects.filter(source = image.source)
 
    # if empty, return
    if len(allRobots) == 0:
        print 'No robots exist for the source, {}, of image id {}. Aborting.'.format(image.source, image.id)
        return
    
    # find the most recent robot
    latestRobot = allRobots[0]
    for thisRobot in allRobots:
        if thisRobot.version > latestRobot.version:
            latestRobot = thisRobot

    # Check if this image has been previously annotated by a robot.
    if (image.status.annotatedByRobot):
        # now, compare this version number to the latest_robot_annotator field for image.
        if (not (latestRobot.version > image.latest_robot_annotator.version)):
            print 'Image {} is already annotated by the latest robot version, {}, for source, {}'.format(image.id,  latestRobot.version, image.source)
            return
    
    print 'Start classify image id {}'.format(image.id)
    #builds args for matlab script
<<<<<<< HEAD
    
	featureFile = FEATURES_DIR + str(image.id) + "_" + str(image.process_date.year) + str(image.process_date.month) + str(image.process_date.day) + ".dat"
    labelFile = CLASSIFY_DIR + str(image.id) + "_" + str(image.process_date.year) + str(image.process_date.month) + str(image.process_date.day) + ".txt"
    matlabCallString = '/usr/bin/matlab/bin/matlab -nosplash -nodesktop -nojvm -r "cd /home/beijbom/e/Code/MATLAB; startup; warning off; coralnet_classify(\'' + featureFile + '\', \'' + latestRobot.path_to_model + '\', \'' + labelFile + '\', \'' + CLASSIFY_ERROR_LOG + '\'); exit;"'
=======
    featureFile = FEATURES_DIR + str(image.id) + "_" + image.get_process_date_short_str() + ".dat"
	#get the source id for this file
    labelFile = CLASSIFY_DIR + str(image.id) + "_" + image.get_process_date_short_str() + ".txt"

    task_helpers.coralnet_classify(
        featureFile=featureFile,
        modelFile=latestRobot.path_to_model,
        labelFile=labelFile,
        errorLogfile=CLASSIFY_ERROR_LOG,
    )
>>>>>>> 7aedb43a

    if os.path.isfile(CLASSIFY_ERROR_LOG):
        print("Sorry error detected in classification!")
    else:
        #get algorithm user object
        user = get_robot_user()

        #open the labelFile and rowColFile to process labels
        rowColFile = FEATURES_DIR + str(image.id) + "_rowCol.txt"
        label_file = open(labelFile, 'r')
        row_file = open(rowColFile, 'r')

        for line in row_file: #words[0] is row, words[1] is column 
            words = line.split(',')

            #gets the label object based on the label id the algorithm specified
            label_id = label_file.readline()
            label_id.replace('\n', '')
            label = Label.objects.filter(id=label_id)

            #gets the point object(s) that have that row and column.
            #if there's more than one such point, add annotations to all of
            #these points the first time we see this row+col, and don't do
            #anything on subsequent times (filtering with annotation=None accomplishes this).
            points = Point.objects.filter(image=image, row=words[0], column=words[1], annotation=None)
            for point in points:
                #create the annotation object and save it
                annotation = Annotation(image=image, label=label[0], point=point, user=user, robot_version=latestRobot, source=image.source)
                annotation.save()

        #update image status
        image.status.annotatedByRobot = True
        image.status.save()
        image.latest_robot_annotator = latestRobot
        image.save()
        print 'Finished classification of image id {}'.format(image.id)

        label_file.close()
        row_file.close()

#@task()
#def TrainRobot(source):
	# first, find the number of annotated images
#	enoughimages = false
	


@task()
def processImageAll(image_id):
    PreprocessImages(image_id)
    MakeFeatures(image_id)
    Classify(image_id)

def custom_listdir(path):
    """
    Returns the content of a directory by showing directories first
    and then files by ordering the names alphabetically
    """
    dirs = sorted([d for d in os.listdir(path) if os.path.isdir(path + os.path.sep + d)])
    dirs.extend(sorted([f for f in os.listdir(path) if os.path.isfile(path + os.path.sep + f)]))

    return dirs


def importCPCImage(prefix, dirName, imagesLoc, outputFilename, pickledLabelDictLoc):
    """
    Takes in prefix like Taiwan, directory of labels, directory of images,
    output annotation filename, pickled label mapping file location
    Note: automatically renames the images and require the custom_listdir above
    """
    LabelDict = pickle.load(open(pickledLabelDictLoc, 'r'))
    outputFile = open(outputFilename, 'wb') #opens output file for writing
    errors = []
    image_errors = []
    coords = []
    labels = []
    count = 0
    currImage = ""
    imagesDirList = custom_listdir(imagesLoc)
    for dataFilename in custom_listdir(dirName):
        dataFile = open(dirName+dataFilename, 'rb') #opens the file for reading
        imageName = dataFilename.replace('.cpc', '.JPG')
        if not imagesDirList.count(imageName):
            if not image_errors.count(imageName):
                image_errors.append(imageName)
                os.rename(imagesLoc+imageName, "404"+filename)
                continue
        if imageName != currImage:
            count += 1
            currImage = imageName
            newname = prefix + "_" + str(count) + "_" + imageName
            os.rename(imagesLoc+imageName, imagesLoc+newname)
        if str(dataFile).count(".cpc") == 1:
            for index,words in enumerate(dataFile):
                if index > 5:
                    if words.count(",") == 1:
                        coords.append(str(words))
                    elif words.count(",") == 3:
                        words = words.split(',')
                        labelName = words[1].replace('"', '')
                        name = LabelDict.get(labelName.strip())
                        if name:
                            #add label
                            labels.append(name)
                            #rename file
                        else:
                            if not errors.count(labelName):
                                errors.append(labelName)
        dataFile.close()

    if not errors:
        for index,coord in enumerate(coords):
            coord = coord.split(',')
            row = str(int(coord[0])/15) #todo automatically scale
            col = str(int(coord[1])/15)
            name = labels[index]
            output = prefix + ";" + str(index) + ";2012-02-29;" + row.strip() + ";" + col.strip() + ";" + name + "\n"
            outputFile.write(str(output))

    outputFile.close()
    print errors
    print image_errors

def importPhotoGridImage(prefix, dirName, imagesLoc, outputFilename, pickledLabelDictLoc):
    """
    Takes in prefix like Taiwan, directory of labels, directory of images,
    output annotation filename, pickled label mapping file location,
    and total images to
    pick(put 0 if want all images)
    Note: automatically renames the images and require the custom_listdir above
    """
    LabelDict = pickle.load(open(pickledLabelDictLoc, 'r'))
    outputFile = open(outputFilename, 'wb') #opens output file for writing
    count = 0
    errors = []
    valid_labels = []
    image_errors = []
    imagesDirList = custom_listdir(imagesLoc)
    for dataFilename in custom_listdir(dirName):
        dataFile = open(dirName+dataFilename, 'rb') #opens the file for reading
        reader = csv.reader(dataFile)
        currImage = ""
        for index,words in enumerate(reader):
            #skip table header line
            if index and len(words) > 1:
                #parse line and store needed data
                imageName = str(words[0]).strip() + ".jpg"
                #if image not found, skip it
                if not imagesDirList.count(imageName):
                    if not image_errors.count(imageName):
                        image_errors.append(imageName)
                    continue

                if imageName != currImage:
                    count += 1
                    currImage = imageName
                    newname = prefix + "_" + str(count) + "_" + imageName
                    os.rename(imagesLoc+imageName, imagesLoc+newname)
                x_coord = words[9]
                y_coord = words[10]
                labelName = str(words[11]).strip()
                name = LabelDict.get(labelName)
                if name:
                    output = prefix + ";" + str(count) + ";2012-02-29;" + y_coord + ";" + x_coord + ";" + name + "\n"
                    outputFile.write(str(output))
                    if not valid_labels.count(labelName):
                        valid_labels.append(labelName)
                else:
                    output = prefix + ";" + str(count) + ";2012-02-29;" + y_coord + ";" + x_coord + "; error" + labelName + "\n"
                    outputFile.write(str(output))
                    if not errors.count(labelName):
                        errors.append(labelName)

        dataFile.close()
    outputFile.close()
    print sorted(errors)
    print sorted(image_errors)

def randomSampleImages(origImagesLoc, dirName, destImagesLoc, total):
    list = []
    imagesDirList = custom_listdir(origImagesLoc)
    for dataFilename in custom_listdir(dirName):
        dataFile = open(dirName+dataFilename, 'rb') #opens the file for reading
        reader = csv.reader(dataFile)
        for index,words in enumerate(reader):
        #skip table header line
            if index and len(words) > 1:
                #parse line and store needed data
                imageName = str(words[0]).strip() + ".jpg"
                #if image not found, skip it
                if imagesDirList.count(imageName) and not list.count(imageName):
                    list.append(imageName)
        dataFile.close()
    list = random.sample(list, total)
    for image in list:
        shutil.move(origImagesLoc+image, destImagesLoc+image)

def renameAllTheImages(prefix, dirName, destDirName, errorArray):
    count = 1
    for filename in custom_listdir(dirName):
        if errorArray.count(filename.replace(".jpg", "")):
            newname = "404"+filename
        else:
            newname = prefix + "_" + str(count) + "_" + filename
        count += 1
        os.rename(dirName+filename, destDirName+newname)

def pickle_labels(inputFileLoc, outputFileLoc):
    dataFile = open(inputFileLoc, 'r') #opens the file for reading
    outputFile = open(outputFileLoc, 'w') #opens output file for writing
    dict = {}
    new_name = ""

    #goes through the input file and outputs a pickled dictionary with each
    #label name being the key to the value of the consensus label set name
    for line in dataFile:
        if line.count(':'):
            words = line.split(':')
            new_name = words[0].strip()
        else:
            words = line.split(',')
            old_name = words[0].strip()
            dict[old_name] = new_name
    pickle.dump(dict, outputFile )
    #can be unpickled by doing dict = pickle.load(outputFile)
    dataFile.close()
    outputFile.close()<|MERGE_RESOLUTION|>--- conflicted
+++ resolved
@@ -81,19 +81,12 @@
     #matlab will output image.id_YearMonthDay.mat file
     preprocessedImageFile = PREPROCESS_DIR + str(image.id) + "_" + image.get_process_date_short_str() + ".mat"
 
-<<<<<<< HEAD
-    matlabCallString = '/usr/bin/matlab/bin/matlab -nosplash -nodesktop -nojvm -r "cd /home/beijbom/e/Code/MATLAB; startup; warning off; coralnet_preprocessImage(\'' + ORIGINALIMAGES_DIR + str(image.original_file) + '\', \'' + preprocessedImageFile + '\', \'' + PREPROCESS_PARAM_FILE + '\', \'' + heightFile + '\', \'' + PREPROCESS_ERROR_LOG + '\'); exit;"'
-
-    #call coralnet_preprocessImage(matlab script) to process a single image
-    os.system(matlabCallString);
-=======
     task_helpers.coralnet_preprocessImage(
         imageFile=ORIGINALIMAGES_DIR + str(image.original_file),
         preprocessedImageFile=preprocessedImageFile,
         preprocessParameterFile=PREPROCESS_PARAM_FILE,
         errorLogfile=PREPROCESS_ERROR_LOG,
     )
->>>>>>> 7aedb43a
 
     #error occurred in matlab
     if os.path.isfile(PREPROCESS_ERROR_LOG):
@@ -190,12 +183,6 @@
     
     print 'Start classify image id {}'.format(image.id)
     #builds args for matlab script
-<<<<<<< HEAD
-    
-	featureFile = FEATURES_DIR + str(image.id) + "_" + str(image.process_date.year) + str(image.process_date.month) + str(image.process_date.day) + ".dat"
-    labelFile = CLASSIFY_DIR + str(image.id) + "_" + str(image.process_date.year) + str(image.process_date.month) + str(image.process_date.day) + ".txt"
-    matlabCallString = '/usr/bin/matlab/bin/matlab -nosplash -nodesktop -nojvm -r "cd /home/beijbom/e/Code/MATLAB; startup; warning off; coralnet_classify(\'' + featureFile + '\', \'' + latestRobot.path_to_model + '\', \'' + labelFile + '\', \'' + CLASSIFY_ERROR_LOG + '\'); exit;"'
-=======
     featureFile = FEATURES_DIR + str(image.id) + "_" + image.get_process_date_short_str() + ".dat"
 	#get the source id for this file
     labelFile = CLASSIFY_DIR + str(image.id) + "_" + image.get_process_date_short_str() + ".txt"
@@ -206,7 +193,6 @@
         labelFile=labelFile,
         errorLogfile=CLASSIFY_ERROR_LOG,
     )
->>>>>>> 7aedb43a
 
     if os.path.isfile(CLASSIFY_ERROR_LOG):
         print("Sorry error detected in classification!")
