from django.conf.urls.defaults import *
from django.conf import settings
from django.views.generic.simple import direct_to_template

from django.contrib import admin
import visualization import views.source_select_form, views.visualize_form


admin.autodiscover()

urlpatterns = patterns('',
    (r'^feedback/', include('bug_reporting.urls')),
    (r'^images/', include('images.urls')),
<<<<<<< HEAD
    (r'^source-select/', source_select_form),
    (r'^visualize/', visualize_form ),
=======
    (r'^visualization/', include('visualization.urls')),
    
>>>>>>> 5b56b734
    (r'^admin/doc/', include('django.contrib.admindocs.urls')),
    (r'^admin/', include(admin.site.urls)),
    (r'^accounts/', include('userena.urls')),
    (r'^messages/', include('userena.contrib.umessages.urls')),
    (r'^sentry/', include('sentry.web.urls')),
    url(r'^$',
        direct_to_template,
        {'template': 'static/index.html'},
        name='index'),
    (r'^i18n/', include('django.conf.urls.i18n')),                   
   
    # Examples:
    # url(r'^$', 'CoralNet.views.home', name='home'),
    # url(r'^CoralNet/', include('CoralNet.foo.urls')),

    # Uncomment the admin/doc line below to enable admin documentation:
    # url(r'^admin/doc/', include('django.contrib.admindocs.urls')),

    # Uncomment the next line to enable the admin:
    # url(r'^admin/', include(admin.site.urls)),


)

if settings.DEBUG:
    urlpatterns += patterns('',
        (r'^media/(?P<path>.*)$',
         'django.views.static.serve',
         {'document_root': settings.MEDIA_ROOT, 'show_indexes': True, }),
)


# Custom server-error handler
def handler500(request):
    """
    500 error handler which includes ``request`` in the context.
    One use of this is to display a Sentry error ID on the 500 page.

    Templates: `500.html`
    Context: None
    """
    from django.template import Context, loader
    from django.http import HttpResponseServerError

    t = loader.get_template('500.html')
    return HttpResponseServerError(t.render(Context({
        'request': request,
        # It seems the user needs to be passed in manually for the
        # handler500 in particular - if this is mistaken, then change it
        'user': request.user,
    })))<|MERGE_RESOLUTION|>--- conflicted
+++ resolved
@@ -3,21 +3,13 @@
 from django.views.generic.simple import direct_to_template
 
 from django.contrib import admin
-import visualization import views.source_select_form, views.visualize_form
-
-
 admin.autodiscover()
 
 urlpatterns = patterns('',
     (r'^feedback/', include('bug_reporting.urls')),
     (r'^images/', include('images.urls')),
-<<<<<<< HEAD
-    (r'^source-select/', source_select_form),
-    (r'^visualize/', visualize_form ),
-=======
     (r'^visualization/', include('visualization.urls')),
     
->>>>>>> 5b56b734
     (r'^admin/doc/', include('django.contrib.admindocs.urls')),
     (r'^admin/', include(admin.site.urls)),
     (r'^accounts/', include('userena.urls')),
